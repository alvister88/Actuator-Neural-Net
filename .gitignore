/build*
/dist*
actuator_nn.egg-info
<<<<<<< HEAD
*.pyc
=======
__pycache__
>>>>>>> a26cfd20
<|MERGE_RESOLUTION|>--- conflicted
+++ resolved
@@ -1,8 +1,5 @@
 /build*
 /dist*
 actuator_nn.egg-info
-<<<<<<< HEAD
-*.pyc
-=======
 __pycache__
->>>>>>> a26cfd20
+*.pyc